import React from 'react';
import { render, waitForElement } from 'react-testing-library';
import { Provider } from 'nonaction';
import { TextContainer, FileTextContainer } from '../../Container';
import Markdown from './index.js';
// afterEach(cleanup);
// duplicate of setupTests.js
test('<Markdown /> Previewer lazy load should work', async () => {
  const { container } = render(
    <Provider inject={[TextContainer, FileTextContainer]}>
      <Markdown />
    </Provider>
  );
  const Previewer = await waitForElement(() =>
    container.querySelector('.preview')
  );
  // Test Lazy load component using `waitforElement`!
  // const Content = Previewer.querySelector('span');
<<<<<<< HEAD
  expect(Previewer.textContent!=='').toEqual(true);
  //Test Lazy load
});


=======
  expect(Previewer.textContent !== '').toEqual(true);
  //Test Lazy load
});

>>>>>>> 0b1a2832
// const Editor = container.querySelector('.CodeMirror');
// Editor.CodeMirror.setValue should make editor change.

// Cause jest dom did not have createTextRange(maybe codemirror fallback IE API)
// so, we could not test for codemirror (like. setValue)...
// bellow is the exception message when codemirror onChange trigger
// TypeError: range(...).getClientRects is not a function<|MERGE_RESOLUTION|>--- conflicted
+++ resolved
@@ -16,18 +16,10 @@
   );
   // Test Lazy load component using `waitforElement`!
   // const Content = Previewer.querySelector('span');
-<<<<<<< HEAD
-  expect(Previewer.textContent!=='').toEqual(true);
-  //Test Lazy load
-});
-
-
-=======
   expect(Previewer.textContent !== '').toEqual(true);
   //Test Lazy load
 });
 
->>>>>>> 0b1a2832
 // const Editor = container.querySelector('.CodeMirror');
 // Editor.CodeMirror.setValue should make editor change.
 
